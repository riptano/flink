--- conflicted
+++ resolved
@@ -103,216 +103,4 @@
 			final ExecutionStage stage = executionGraph.getStage(i);
 			stage.collectRequiredInstanceTypes(instanceRequestMap, ExecutionState.CREATED);
 
-			final Iterator<Map.Entry<InstanceType, Integer>> it = instanceRequestMap.getMinimumIterator();
-			while (it.hasNext()) {
-
-				final Map.Entry<InstanceType, Integer> entry = it.next();
-				final InstanceTypeDescription descr = availableInstances.get(entry.getKey());
-				if (descr == null) {
-					throw new SchedulingException("Unable to schedule job: No instance of type " + entry.getKey()
-						+ " available");
-				}
-
-				if (descr.getMaximumNumberOfAvailableInstances() != -1
-					&& descr.getMaximumNumberOfAvailableInstances() < entry.getValue().intValue()) {
-					throw new SchedulingException("Unable to schedule job: " + entry.getValue().intValue()
-						+ " instances of type " + entry.getKey() + " required, but only "
-						+ descr.getMaximumNumberOfAvailableInstances() + " are available");
-				}
-			}
-		}
-
-		// Subscribe to job status notifications
-		executionGraph.registerJobStatusListener(this);
-
-		final ExecutionGraphIterator it2 = new ExecutionGraphIterator(executionGraph, true);
-		while (it2.hasNext()) {
-
-			final ExecutionVertex vertex = it2.next();
-			vertex.getEnvironment().registerExecutionListener(new LocalExecutionListener(this, vertex));
-		}
-
-		// Register the scheduler as an execution stage listener
-		executionGraph.registerExecutionStageListener(this);
-
-		// Add job to the job queue (important to add job to queue before requesting instances)
-		synchronized (this.jobQueue) {
-			this.jobQueue.add(executionGraph);
-		}
-
-<<<<<<< HEAD
-		// Request resources for the first stage of the job
-		final ExecutionStage executionStage = executionGraph.getCurrentExecutionStage();
-		try {
-			requestInstances(executionStage);
-		} catch (InstanceException e) {
-			// TODO: Handle this error correctly
-			LOG.error(StringUtils.stringifyException(e));
-=======
-			// Request resources for the first stage of the job
-			final ExecutionStage executionStage = executionGraph.getCurrentExecutionStage();
-			try {
-				requestInstances(executionStage);
-			} catch (InstanceException e) {
-				final String exceptionMessage = StringUtils.stringifyException(e);
-				LOG.error(exceptionMessage);
-				this.jobQueue.remove(executionGraph);
-				throw new SchedulingException(exceptionMessage);
-			}
->>>>>>> d0c21f4c
-		}
-	}
-
-	/**
-	 * {@inheritDoc}
-	 */
-	@Override
-	public ExecutionGraph getExecutionGraphByID(JobID jobID) {
-
-		synchronized (this.jobQueue) {
-
-			final Iterator<ExecutionGraph> it = this.jobQueue.iterator();
-			while (it.hasNext()) {
-
-				final ExecutionGraph executionGraph = it.next();
-				if (executionGraph.getJobID().equals(jobID)) {
-					return executionGraph;
-				}
-			}
-		}
-
-		return null;
-	}
-
-<<<<<<< HEAD
-	
-=======
-	/**
-	 * {@inheritDoc}
-	 */
-	@Override
-	public void resourceAllocated(JobID jobID, AllocatedResource allocatedResource) {
-
-		if (allocatedResource == null) {
-			LOG.error("Resource to lock is null!");
-			return;
-		}
-
-		if (allocatedResource.getInstance() instanceof DummyInstance) {
-			LOG.debug("Available instance is of type DummyInstance!");
-			return;
-		}
-
-		synchronized (this.jobQueue) {
-
-			final ExecutionGraph eg = getExecutionGraphByID(jobID);
-			if (eg == null) {
-				/*
-				 * The job have have been canceled in the meantime, in this case
-				 * we release the instance immediately.
-				 */
-				try {
-					getInstanceManager().releaseAllocatedResource(jobID, null, allocatedResource);
-				} catch (InstanceException e) {
-					LOG.error(e);
-				}
-				return;
-			}
-
-			final int indexOfCurrentStage = eg.getIndexOfCurrentExecutionStage();
-
-			AllocatedResource resourceToBeReplaced = null;
-			// Important: only look for instances to be replaced in the current stage
-			ExecutionGraphIterator it = new ExecutionGraphIterator(eg, indexOfCurrentStage, true, true);
-			while (it.hasNext()) {
-
-				final ExecutionVertex vertex = it.next();
-				if (vertex.getExecutionState() == ExecutionState.ASSIGNING && vertex.getAllocatedResource() != null) {
-					// In local mode, we do not consider any topology, only the instance type
-					if (vertex.getAllocatedResource().getInstanceType().equals(
-						allocatedResource.getInstanceType())) {
-						resourceToBeReplaced = vertex.getAllocatedResource();
-						break;
-					}
-				}
-			}
-
-			// For some reason, we don't need this instance
-			if (resourceToBeReplaced == null) {
-				LOG.error("Instance " + allocatedResource.getInstance() + " is not required for job" + eg.getJobID());
-				try {
-					getInstanceManager().releaseAllocatedResource(jobID, eg.getJobConfiguration(), allocatedResource);
-				} catch (InstanceException e) {
-					LOG.error(e);
-				}
-				return;
-			}
-
-			// Replace the selected instance in the entire graph with the new instance
-			it = new ExecutionGraphIterator(eg, true);
-			while (it.hasNext()) {
-				final ExecutionVertex vertex = it.next();
-				if (vertex.getAllocatedResource().equals(resourceToBeReplaced)) {
-					vertex.setAllocatedResource(allocatedResource);
-					vertex.setExecutionState(ExecutionState.ASSIGNED);
-				}
-			}
-
-			// Deploy the assigned vertices
-			deployAssignedVertices(eg);
-		}
-	}
->>>>>>> d0c21f4c
-
-	/**
-	 * {@inheritDoc}
-	 */
-	@Override
-	public void allocatedResourcesDied(final JobID jobID, final List<AllocatedResource> allocatedResource) {
-		// TODO Auto-generated method stub
-
-	}
-
-	/**
-	 * {@inheritDoc}
-	 */
-	@Override
-	public void shutdown() {
-
-		synchronized (this.jobQueue) {
-			this.jobQueue.clear();
-		}
-
-	}
-
-	/**
-	 * {@inheritDoc}
-	 */
-	@Override
-	public void jobStatusHasChanged(final ExecutionGraph executionGraph, final InternalJobStatus newJobStatus,
-			final String optionalMessage) {
-
-		if (newJobStatus == InternalJobStatus.FAILED || newJobStatus == InternalJobStatus.FINISHED
-			|| newJobStatus == InternalJobStatus.CANCELED) {
-			removeJobFromSchedule(executionGraph);
-		}
-	}
-
-	/**
-	 * {@inheritDoc}
-	 */
-	@Override
-	public void nextExecutionStageEntered(final JobID jobID, final ExecutionStage executionStage) {
-
-		// Request new instances if necessary
-		try {
-			requestInstances(executionStage);
-		} catch (InstanceException e) {
-			// TODO: Handle this error correctly
-			LOG.error(StringUtils.stringifyException(e));
-		}
-
-		// Deploy the assigned vertices
-		deployAssignedVertices(executionStage.getExecutionGraph());
-	}
-}+			final Iterator<Map.Entry<Ins